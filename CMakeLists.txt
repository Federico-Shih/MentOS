--- conflicted
+++ resolved
@@ -136,7 +136,6 @@
 # =============================================================================
 # Builds the code and runs qemu with the built Os.
 add_custom_target(
-<<<<<<< HEAD
     qemu-gdb
     COMMAND echo "\n\n"
     COMMAND echo "Now, QEMU has loaded the kernel, and it is waiting that you\n"
@@ -150,23 +149,11 @@
     DEPENDS all_tests
     DEPENDS libc
     DEPENDS gdb_file
-=======
-  qemu-gdb
-  COMMAND ${EMULATOR} ${EMULATOR_FLAGS_GDB} ${EMULATOR_KERNEL} ${EMULATOR_FS}
-  COMMAND echo "\n\n"
-  COMMAND echo "Now, QEMU has loaded the kernel, and it is waiting that you remotely connect to it."
-  COMMAND echo "To start debugging, open a new shell in THIS same folder, and just type \"gdb\"!"
-  COMMAND echo "\n\n"
-  DEPENDS gdb_file kernel-bootloader.bin initrd)
-
-add_custom_target(all-execs-clion-embedded DEPENDS gdb_file_clion_embedded kernel-bootloader.bin initrd)
+)
 
 add_custom_target(
     cdrom.iso
-    COMMAND cp mentos/kernel-bootloader.bin iso/boot
-    COMMAND cp initrd iso/boot
-    COMMAND grub-mkrescue -o cdrom.iso iso
+    COMMAND cp mentos/kernel-bootloader.bin ${CMAKE_SOURCE_DIR}/iso/boot
+    COMMAND grub-mkrescue -o cdrom.iso ${CMAKE_SOURCE_DIR}/iso
     DEPENDS kernel-bootloader.bin
-    DEPENDS initrd
->>>>>>> 245f434a
 )